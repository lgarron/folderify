--- conflicted
+++ resolved
@@ -21,16 +21,10 @@
     pub fn num_steps(&self, includes_badge: bool) -> u64 {
         match self {
             ProgressBarType::Input => 1,
-<<<<<<< HEAD
             ProgressBarType::Conversion => 13 + if includes_badge { 1 } else { 0 },
-            ProgressBarType::OutputWithIcns => 7,
-            ProgressBarType::OutputWithoutIcns => 1,
-=======
-            ProgressBarType::Conversion => 13,
             ProgressBarType::OutputWithAssignmentDefault => 2,
             ProgressBarType::OutputWithAssignmentUsingRez => 7,
             ProgressBarType::OutputIcns => 1,
->>>>>>> fc7f5d29
         }
     }
 }
@@ -42,12 +36,7 @@
     },
     convert::{density, BlurDown, CommandArgs, CompositingOperation},
     error::{FolderifyError, GeneralError},
-<<<<<<< HEAD
-    options::{self, Badge, ColorScheme, Options},
-=======
-    generic_folder_icon::get_folder_icon,
-    options::{self, ColorScheme, Options, SetIconUsing},
->>>>>>> fc7f5d29
+    options::{Badge, ColorScheme, Options, SetIconUsing},
     primitives::{Dimensions, Extent, Offset, RGBColor},
     resources::{get_badge_icon, get_folder_icon},
 };
@@ -298,7 +287,7 @@
 
     pub fn full_mask(
         &self,
-        options: &options::Options,
+        options: &Options,
         centering_dimensions: &Dimensions,
     ) -> Result<PathBuf, FolderifyError> {
         self.step_unincremented("Preparing icon mask");
